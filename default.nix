--- conflicted
+++ resolved
@@ -15,14 +15,10 @@
       }
       configuration
       ./flavors/grapheneos
-<<<<<<< HEAD
       ./flavors/lineageos
-      ./flavors/vanilla
-=======
       ./flavors/vanilla
       ./modules/10
       ./modules/9
->>>>>>> dc847329
       ./modules/apps/auditor.nix
       ./modules/apps/chromium.nix
       ./modules/apps/fdroid.nix
@@ -31,13 +27,9 @@
       ./modules/apps/updater.nix
       ./modules/assertions.nix
       ./modules/base.nix
-<<<<<<< HEAD
-      ./modules/common.nix
       ./modules/emulator.nix
-=======
       ./modules/emulator.nix
       ./modules/envpackages.nix
->>>>>>> dc847329
       ./modules/etc.nix
       ./modules/framework.nix
       ./modules/google.nix
