--- conflicted
+++ resolved
@@ -79,7 +79,6 @@
   };
 
   config = {
-<<<<<<< HEAD
     source.dirs = listToAttrs (map (prebuilt: {
       name = "nixdroid/external/${prebuilt.name}";
       value = {
@@ -87,25 +86,14 @@
           mkdir -p $out
           cp ${androidmk prebuilt} $out/Android.mk
           cp ${prebuilt.apk} $out/${prebuilt.name}.apk
-          ${optionalString (prebuilt.privappPermissions != []) "cp ${privapp-permissions prebuilt} $out/privapp-permissions-${prebuilt.packageName}.xml"}
         '';
       };
-    }) (attrValues config.apps.prebuilt));
-=======
-    overlays = listToAttrs (map (prebuilt: {
-      name = "external/${prebuilt.name}";
-      value = [ (pkgs.runCommand "external_${prebuilt.name}" {} ''
-            mkdir -p $out
-            cp ${androidmk prebuilt} $out/Android.mk
-            cp ${prebuilt.apk} $out/${prebuilt.name}.apk
-          '') ];
-      }) (attrValues cfg));
+    }) (attrValues cfg));
 
     etc = listToAttrs (map (prebuilt: {
         name = "permissions/${prebuilt.packageName}.xml";
         value = { text = privapp-permissions prebuilt; };
       }) (filter (prebuilt: prebuilt.privappPermissions != []) (attrValues cfg)));
->>>>>>> 6d6af50e
 
     additionalProductPackages = map (prebuilt: prebuilt.name) (attrValues cfg);
   };
