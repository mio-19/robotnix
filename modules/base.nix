{ config, pkgs, lib, ... }:

with lib;
let
  usePatchedCoreutils = false;
  nixdroid-env = pkgs.callPackage ../buildenv.nix {};
  flex = pkgs.callPackage ../misc/flex-2.5.39.nix {};

  # Using IFD here, because its too damn convenient
  certFingerprint = x509: import (pkgs.runCommand "cert-fingerprint" {} ''
    ${pkgs.openssl}/bin/openssl x509 -noout -fingerprint -sha256 -in ${x509} | awk -F"=" '{print "\"" $2 "\"" }' | sed 's/://g' > $out
  '');

  certOptions = certName: {
    x509 = mkOption {
      type = types.path;
      description = "x509 certificate for ${certName} key";
    };

    fingerprint = mkOption {
      type = types.str;
      description = "SHA256 fingerprint for ${certName} key";
      internal = true;
      default = certFingerprint config.certs.${certName}.x509;
    };
  };
in
{
  options = {
    device = mkOption {
      type = types.str;
    };

    deviceFamily = mkOption {
      internal = true;
      default = {
        marlin = "marlin"; # Pixel XL
        sailfish = "marlin"; # Pixel
        taimen = "taimen"; # Pixel 2 XL
        walleye = "taimen"; # Pixel 2
        crosshatch = "crosshatch"; # Pixel 3 XL
        blueline = "crosshatch"; # Pixel 3
      }.${config.device};
      type = types.str;
    };

    buildNumber = mkOption {
      type = types.str;
      description = "Set this to something meaningful, like the date. Needs to be unique for each build for the updater to work";
    };

    buildDateTime = mkOption {
      type = types.int;
      description = "Seconds since the epoch that this build is taking place. Needs to be monotone increasing for the updater to work. e.g. output of \"date +%s\"";
    };

    buildType = mkOption {
      default = "user";
      type = types.strMatching "(user|userdebug|eng)";
      description = "one of \"user\", \"userdebug\", or \"eng\"";
    };

    localManifests = mkOption {
      default = [];
      type = types.listOf types.path;
    };

    patches = mkOption {
      default = [];
      type = types.listOf types.path;
    };

    unpackScript = mkOption {
      default = "";
      type = types.lines;
    };

    postPatch = mkOption {
      default = "";
      type = types.lines;
    };

    additionalProductPackages = mkOption {
      default = [];
      type = types.listOf types.str;
    };

    removedProductPackages = mkOption {
      default = [];
      type = types.listOf types.str;
    };

    certs = {
      platform = certOptions "platform";
      verity = certOptions "verity";
    };

    avb = {
      pkmd = mkOption {
        type = types.path;
        description = "avb_pkmd.bin file";
      };

      fingerprint = mkOption {
        type = types.str;
        internal = true;
        # TODO: Is there a nix-native way to get this information?
        default = import (pkgs.runCommand "avb-fingerprint" {} ''
          sha256sum ${config.avb.pkmd} | awk '{print $1}' | awk '{ print "\"" toupper($0) "\"" }' > $out
        '');
      };
    };

    build = mkOption {
      internal = true;
      default = {};
      type = types.attrs;
    };
  };

  config = {
    build = {
      # Use NoCC here so we don't get extra environment variables that might conflict with AOSP build stuff. Like CC, NM, etc.
      android = pkgs.stdenvNoCC.mkDerivation rec {
<<<<<<< HEAD
        name = "nixdroid-${config.device}-${config.buildID}";
        srcs = [];
=======
        name = "nixdroid-${config.device}-${config.buildNumber}";
        srcs = config.build.repo2nix.sources;
>>>>>>> 6d6af50e

        outputs = [ "out" "bin" ]; # This derivation builds AOSP release tools and target-files

        unpackPhase = ''
          ${optionalString usePatchedCoreutils "export PATH=${callPackage ../misc/coreutils.nix {}}/bin/:$PATH"}

          source ${pkgs.writeText "unpack.sh" config.unpackScript}
        '';

        patches = config.patches;
        patchFlags = [ "-p1" "--no-backup-if-mismatch" ]; # Patches that don't apply exactly will create .orig files, which the android build system doesn't like seeing.

        # Fix a locale issue with included flex program
        postPatch = ''
          ln -sf ${flex}/bin/flex prebuilts/misc/linux-x86/flex/flex-2.5.39

          ${concatMapStringsSep "\n" (name: "echo PRODUCT_PACKAGES += ${name} >> build/make/target/product/core.mk") config.additionalProductPackages}
          ${concatMapStringsSep "\n" (name: "sed -i '/${name} \\\\/d' build/make/target/product/*.mk") config.removedProductPackages}

          ${config.postPatch}
        '';
        # TODO: The " \\" in the above sed is a bit flaky, and would require the line to end in " \\"
        # come up with something more robust.

        ANDROID_JAVA_HOME="${pkgs.jdk.home}";
        BUILD_NUMBER=config.buildNumber;
        BUILD_DATETIME=config.buildDateTime;
        #DISPLAY_BUILD_NUMBER="true"; # Enabling this shows the BUILD_ID concatenated with the BUILD_NUMBER in the settings menu
        ANDROID_JACK_VM_ARGS="-Dfile.encoding=UTF-8 -XX:+TieredCompilation -Xmx8G";

        # Alternative is to just "make target-files-package brillo_update_payload
        # Parts from https://github.com/GrapheneOS/script/blob/pie/release.sh
        buildPhase = ''
          cat << 'EOF' | ${nixdroid-env}/bin/nixdroid-build
          source build/envsetup.sh
          choosecombo release "aosp_${config.device}" ${config.buildType}
          make otatools-package target-files-package
          EOF
        '';

        # Kinda ugly to just throw all this in $bin/
        # Don't do patchelf in this derivation, just in case it fails we'd still like to have cached results
        installPhase = ''
          mkdir -p $out $bin
          cp --reflink=auto -r out/target/product/${config.device}/obj/PACKAGING/target_files_intermediates/aosp_${config.device}-target_files-${config.buildNumber}.zip $out/
          cp --reflink=auto -r out/host/linux-x86/{bin,lib,lib64,usr,framework} $bin/
        '';

        configurePhase = ":";
        dontMoveLib64 = true;
      };

      # Tools that were built for the host in the process of building the target files.
      # Do the patchShebangs / patchelf stuff in this derivation so it failing for any reason doesn't stop the main android build
      hostTools = pkgs.stdenv.mkDerivation {
        name = "android-host-tools";
        src = config.build.android.bin;
        nativeBuildInputs = [ pkgs.autoPatchelfHook ];
        buildInputs = with pkgs; [ python ncurses5 ]; # One of the utilities needs libncurses.so.5 but it's not in the lib/ dir of the android build files.
        installPhase = ''
          mkdir -p $out
          cp --reflink=auto -r * $out
        '';
        dontMoveLib64 = true;
      };
    };
  };
}<|MERGE_RESOLUTION|>--- conflicted
+++ resolved
@@ -122,13 +122,8 @@
     build = {
       # Use NoCC here so we don't get extra environment variables that might conflict with AOSP build stuff. Like CC, NM, etc.
       android = pkgs.stdenvNoCC.mkDerivation rec {
-<<<<<<< HEAD
-        name = "nixdroid-${config.device}-${config.buildID}";
+        name = "nixdroid-${config.device}-${config.buildNumber}";
         srcs = [];
-=======
-        name = "nixdroid-${config.device}-${config.buildNumber}";
-        srcs = config.build.repo2nix.sources;
->>>>>>> 6d6af50e
 
         outputs = [ "out" "bin" ]; # This derivation builds AOSP release tools and target-files
 
