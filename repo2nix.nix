--- conflicted
+++ resolved
@@ -1,23 +1,12 @@
 {
-<<<<<<< HEAD
- pkgs ? import <nixpkgs> {},
+ pkgs ? import ./pkgs.nix,
  manifest, rev, sha256
- # Optional parameters:
- , repoRepoURL ? /home/danielrf/src/tools_repo
- , repoRepoRev ? "master"
- , referenceDir ? ""
- , extraFlags ? "--no-repo-verify"
- , localManifests ? []
-=======
- pkgs ? import ./pkgs.nix,
- rev, manifest, sha256
 # Optional parameters:
-, repoRepoURL ? "https://github.com/ajs124/tools_repo"
+, repoRepoURL ? /home/danielrf/src/tools_repo
 , repoRepoRev ? "master"
 , referenceDir ? ""
 , extraFlags ? "--no-repo-verify"
 , localManifests ? []
->>>>>>> 6d6af50e
 }:
 
 assert repoRepoRev != "" -> repoRepoURL != "";
@@ -40,11 +29,7 @@
     "--depth=1"
   ] ++ extraRepoInitFlags;
 in stdenvNoCC.mkDerivation {
-<<<<<<< HEAD
-  name = "repo2json-${rev}";
-=======
-  name = "repo2nix-${replaceStrings ["/"] ["="] rev}";
->>>>>>> 6d6af50e
+  name = "repo2json-${replaceStrings ["/"] ["="] rev}";
 
   outputHashAlgo = "sha256";
   outputHash = sha256;
