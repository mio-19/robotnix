{ config, pkgs, lib, ... }:

with lib;
let
  prebuiltGCC = pkgs.stdenv.mkDerivation {
    name = "prebuilt-gcc";
<<<<<<< HEAD
    src = config.source.dirs."prebuilts/gcc/linux-x86/aarch64/aarch64-linux-android-4.9".contents;
    nativeBuildInputs = with pkgs; [ python autoPatchelfHook ];
=======
    src = config.build.sourceDir "prebuilts/gcc/linux-x86/aarch64/aarch64-linux-android-4.9";
    buildInputs = with pkgs; [ python autoPatchelfHook ];
>>>>>>> 6d6af50e
    installPhase = ''
      cp -r . $out
    '';
  };
  prebuiltGCCarm32 = pkgs.stdenv.mkDerivation {
    name = "prebuilt-gcc-arm32";
    src = config.build.sourceDir "prebuilts/gcc/linux-x86/arm/arm-linux-androideabi-4.9";
    buildInputs = with pkgs; [ python autoPatchelfHook ];
    installPhase = ''
      cp -r . $out
    '';
  };
  prebuiltClang = pkgs.stdenv.mkDerivation {
    name = "prebuilt-clang";
    src = (config.build.sourceDir "prebuilts/clang/host/linux-x86") + /clang-4393122; # Parameterize this number?
    buildInputs = with pkgs; [ python autoPatchelfHook zlib ncurses5 libedit ];
    installPhase = ''
      cp -r . $out
      cp ${pkgs.libedit}/lib/libedit.so.0 $out/lib64/libedit.so.2 # ABI is the same--but distros have inconsistent numbering
    '';
  };
  prebuiltMisc = pkgs.stdenv.mkDerivation {
    name = "prebuilt-misc";
    src = config.build.sourceDir "prebuilts/misc";
    buildInputs = with pkgs; [ python autoPatchelfHook ];
    installPhase = ''
      mkdir -p $out/bin
      cp linux-x86/dtc/* $out/bin
      cp linux-x86/libufdt/* $out/bin
    '';
  };
in
{
  options = {
    kernel = {
      configName = mkOption {
        default = {
          marlin = "marlin";
          taimen = "wahoo";
          crosshatch = "b1c1";
        }.${config.deviceFamily};
        type = types.str;
      };

      src = mkOption {
        default = null;
        type = types.nullOr types.path;
      };

      patches = mkOption {
        default = [];
        type = types.listOf types.path;
      };

      relpath = mkOption {
        default = "device/google/${replaceStrings [ "taimen" ] [ "wahoo" ] config.deviceFamily}-kernel";
        type = types.str;
      };
    };
  };

  config = {
    build.kernel = pkgs.stdenv.mkDerivation {
      name = "kernel-${config.device}";
      inherit (config.kernel) src;

      # From os-specific/linux/kernel/manual-config.nix in nixpkgs
      prePatch = ''
        for mf in $(find -name Makefile -o -name Makefile.include -o -name install.sh); do
            echo "stripping FHS paths in \`$mf'..."
            sed -i "$mf" -e 's|/usr/bin/||g ; s|/bin/||g ; s|/sbin/||g'
        done
        sed -i scripts/ld-version.sh -e "s|/usr/bin/awk|${pkgs.gawk}/bin/awk|"
      '';

      patches = config.kernel.patches;

      postPatch = lib.optionalString (config.deviceFamily == "marlin") ''
        openssl x509 -outform der -in ${config.certs.verity.x509} -out verity_user.der.x509
      '';

      nativeBuildInputs = with pkgs; [
        perl bc nettools openssl rsync gmp libmpc mpfr lz4
        prebuiltGCC prebuiltGCCarm32 prebuiltMisc
      ] ++ lib.optionals (config.deviceFamily != "marlin") [ prebuiltClang pkgsCross.aarch64-multiplatform.buildPackages.binutils ];

      enableParallelBuilding = true;
      makeFlags = [
        "ARCH=arm64"
        "CONFIG_COMPAT_VDSO=n"
        "CROSS_COMPILE=aarch64-linux-android-"
        #"CROSS_COMPILE_ARM32=arm-linux-androideabi-"
      ] ++ lib.optionals (config.deviceFamily != "marlin") [
        "CC=clang"
        "CLANG_TRIPLE=aarch64-unknown-linux-gnu-" # This should match the prefix being produced by pkgsCross.aarch64-multiplatform.buildPackages.binutils
      ];

      preBuild = ''
        make ARCH=arm64 ${config.kernel.configName}_defconfig
      '' + optionalString (config.deviceFamily != "marlin") ''
        export LD_LIBRARY_PATH="${prebuiltClang}/lib:$LD_LIBRARY_PATH"
      ''; # So it can load LLVMgold.so

      installPhase = ''
        mkdir -p $out
        cp arch/arm64/boot/Image.lz4-dtb $out/
      '' + optionalString (config.deviceFamily != "marlin") ''
        cp arch/arm64/boot/dtbo.img $out/
      '';
    };

    postPatch = mkIf (config.kernel.src != null) ''
      rm -rf ${config.kernel.relpath}
      mkdir -p ${config.kernel.relpath}
      cp -v ${config.build.kernel}/* ${config.kernel.relpath}/
      chmod -R u+w ${config.kernel.relpath}/
    '';
  };
}<|MERGE_RESOLUTION|>--- conflicted
+++ resolved
@@ -4,20 +4,15 @@
 let
   prebuiltGCC = pkgs.stdenv.mkDerivation {
     name = "prebuilt-gcc";
-<<<<<<< HEAD
     src = config.source.dirs."prebuilts/gcc/linux-x86/aarch64/aarch64-linux-android-4.9".contents;
-    nativeBuildInputs = with pkgs; [ python autoPatchelfHook ];
-=======
-    src = config.build.sourceDir "prebuilts/gcc/linux-x86/aarch64/aarch64-linux-android-4.9";
     buildInputs = with pkgs; [ python autoPatchelfHook ];
->>>>>>> 6d6af50e
     installPhase = ''
       cp -r . $out
     '';
   };
   prebuiltGCCarm32 = pkgs.stdenv.mkDerivation {
     name = "prebuilt-gcc-arm32";
-    src = config.build.sourceDir "prebuilts/gcc/linux-x86/arm/arm-linux-androideabi-4.9";
+    src = config.source.dirs."prebuilts/gcc/linux-x86/arm/arm-linux-androideabi-4.9".contents;
     buildInputs = with pkgs; [ python autoPatchelfHook ];
     installPhase = ''
       cp -r . $out
@@ -25,16 +20,16 @@
   };
   prebuiltClang = pkgs.stdenv.mkDerivation {
     name = "prebuilt-clang";
-    src = (config.build.sourceDir "prebuilts/clang/host/linux-x86") + /clang-4393122; # Parameterize this number?
+    src = config.source.dirs."prebuilts/clang/host/linux-x86".contents + /clang-4393122; # Parameterize this number?
     buildInputs = with pkgs; [ python autoPatchelfHook zlib ncurses5 libedit ];
     installPhase = ''
       cp -r . $out
-      cp ${pkgs.libedit}/lib/libedit.so.0 $out/lib64/libedit.so.2 # ABI is the same--but distros have inconsistent numbering
+      cp ${pkgs.libedit}/lib/libedit.sc.0 $out/lib64/libedit.so.2 # ABI is the same--but distros have inconsistent numbering
     '';
   };
   prebuiltMisc = pkgs.stdenv.mkDerivation {
     name = "prebuilt-misc";
-    src = config.build.sourceDir "prebuilts/misc";
+    src = config.source.dirs."prebuilts/misc".contents;
     buildInputs = with pkgs; [ python autoPatchelfHook ];
     installPhase = ''
       mkdir -p $out/bin
